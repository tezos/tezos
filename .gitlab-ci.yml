--- conflicted
+++ resolved
@@ -388,242 +388,127 @@
   variables:
     package: tezos-protocol-environment-shell
 
-<<<<<<< HEAD
 opam:37:tezos-baking-002-PsYLVpVv:
-=======
-opam:39:tezos-baking-002-PsYLVpVv:
->>>>>>> b2d20bb4
   <<: *opam_definition
   variables:
     package: tezos-baking-002-PsYLVpVv
 
-<<<<<<< HEAD
 opam:38:tezos-protocol-000-Ps9mPmXa:
-=======
-opam:40:tezos-protocol-000-Ps9mPmXa:
->>>>>>> b2d20bb4
   <<: *opam_definition
   variables:
     package: tezos-protocol-000-Ps9mPmXa
 
-<<<<<<< HEAD
 opam:39:ocplib-resto-json:
-=======
-opam:41:ocplib-resto-json:
->>>>>>> b2d20bb4
   <<: *opam_definition
   variables:
     package: ocplib-resto-json
 
-<<<<<<< HEAD
 opam:40:tezos-protocol-updater:
-=======
-opam:42:tezos-protocol-updater:
->>>>>>> b2d20bb4
   <<: *opam_definition
   variables:
     package: tezos-protocol-updater
 
-<<<<<<< HEAD
 opam:41:tezos-p2p:
-=======
-opam:43:tezos-p2p:
->>>>>>> b2d20bb4
   <<: *opam_definition
   variables:
     package: tezos-p2p
 
-<<<<<<< HEAD
 opam:42:tezos-baking-002-PsYLVpVv-commands:
-=======
-opam:44:tezos-baking-002-PsYLVpVv-commands:
->>>>>>> b2d20bb4
   <<: *opam_definition
   variables:
     package: tezos-baking-002-PsYLVpVv-commands
 
-<<<<<<< HEAD
 opam:43:tezos-client-000-Ps9mPmXa:
-=======
-opam:45:tezos-client-000-Ps9mPmXa:
->>>>>>> b2d20bb4
   <<: *opam_definition
   variables:
     package: tezos-client-000-Ps9mPmXa
 
-<<<<<<< HEAD
 opam:44:tezos-client-002-PsYLVpVv-commands:
-=======
-opam:46:tezos-client-001-PtCJ7pwo-commands:
-  <<: *opam_definition
-  variables:
-    package: tezos-client-001-PtCJ7pwo-commands
-
-opam:47:tezos-client-002-PsYLVpVv-commands:
->>>>>>> b2d20bb4
   <<: *opam_definition
   variables:
     package: tezos-client-002-PsYLVpVv-commands
 
-<<<<<<< HEAD
 opam:45:tezos-client-base-unix:
-=======
-opam:48:tezos-client-base-unix:
->>>>>>> b2d20bb4
   <<: *opam_definition
   variables:
     package: tezos-client-base-unix
 
-<<<<<<< HEAD
 opam:46:ocplib-ezresto:
-=======
-opam:49:ocplib-ezresto:
->>>>>>> b2d20bb4
   <<: *opam_definition
   variables:
     package: ocplib-ezresto
 
-<<<<<<< HEAD
 opam:47:tezos-embedded-protocol-000-Ps9mPmXa:
-=======
-opam:50:tezos-embedded-protocol-000-Ps9mPmXa:
->>>>>>> b2d20bb4
   <<: *opam_definition
   variables:
     package: tezos-embedded-protocol-000-Ps9mPmXa
 
-<<<<<<< HEAD
 opam:48:tezos-embedded-protocol-002-PsYLVpVv:
-=======
-opam:51:tezos-embedded-protocol-001-PtCJ7pwo:
-  <<: *opam_definition
-  variables:
-    package: tezos-embedded-protocol-001-PtCJ7pwo
-
-opam:52:tezos-embedded-protocol-002-PsYLVpVv:
->>>>>>> b2d20bb4
   <<: *opam_definition
   variables:
     package: tezos-embedded-protocol-002-PsYLVpVv
 
-<<<<<<< HEAD
 opam:49:tezos-shell:
-=======
-opam:53:tezos-embedded-protocol-demo:
-  <<: *opam_definition
-  variables:
-    package: tezos-embedded-protocol-demo
-
-opam:54:tezos-shell:
->>>>>>> b2d20bb4
   <<: *opam_definition
   variables:
     package: tezos-shell
 
-<<<<<<< HEAD
 opam:50:tezos-client:
-=======
-opam:55:tezos-client:
->>>>>>> b2d20bb4
   <<: *opam_definition
   variables:
     package: tezos-client
 
-<<<<<<< HEAD
 opam:51:tezos-baker-002-PsYLVpVv:
-=======
-opam:56:tezos-baker-002-PsYLVpVv:
->>>>>>> b2d20bb4
   <<: *opam_definition
   variables:
     package: tezos-baker-002-PsYLVpVv
 
-<<<<<<< HEAD
 opam:52:ocplib-ezresto-directory:
-=======
-opam:57:ocplib-ezresto-directory:
->>>>>>> b2d20bb4
   <<: *opam_definition
   variables:
     package: ocplib-ezresto-directory
 
-<<<<<<< HEAD
 opam:53:tezos-accuser-002-PsYLVpVv-commands:
-=======
-opam:58:tezos-accuser-002-PsYLVpVv-commands:
->>>>>>> b2d20bb4
   <<: *opam_definition
   variables:
     package: tezos-accuser-002-PsYLVpVv-commands
 
-<<<<<<< HEAD
 opam:54:tezos-endorser-002-PsYLVpVv-commands:
-=======
-opam:59:tezos-endorser-002-PsYLVpVv-commands:
->>>>>>> b2d20bb4
   <<: *opam_definition
   variables:
     package: tezos-endorser-002-PsYLVpVv-commands
 
-<<<<<<< HEAD
 opam:55:tezos-endorser-002-PsYLVpVv:
-=======
-opam:60:tezos-endorser-002-PsYLVpVv:
->>>>>>> b2d20bb4
   <<: *opam_definition
   variables:
     package: tezos-endorser-002-PsYLVpVv
 
-<<<<<<< HEAD
 opam:56:tezos-protocol-demo:
-=======
-opam:61:tezos-protocol-demo:
->>>>>>> b2d20bb4
   <<: *opam_definition
   variables:
     package: tezos-protocol-demo
 
-<<<<<<< HEAD
 opam:57:tezos-signer:
-=======
-opam:62:tezos-signer:
->>>>>>> b2d20bb4
   <<: *opam_definition
   variables:
     package: tezos-signer
 
-<<<<<<< HEAD
 opam:58:tezos-baker-002-PsYLVpVv-commands:
-=======
-opam:63:tezos-baker-002-PsYLVpVv-commands:
->>>>>>> b2d20bb4
   <<: *opam_definition
   variables:
     package: tezos-baker-002-PsYLVpVv-commands
 
-<<<<<<< HEAD
 opam:59:tezos-node:
-=======
-opam:64:tezos-node:
->>>>>>> b2d20bb4
   <<: *opam_definition
   variables:
     package: tezos-node
 
-<<<<<<< HEAD
 opam:60:ocplib-json-typed-browser:
-=======
-opam:65:ocplib-json-typed-browser:
->>>>>>> b2d20bb4
   <<: *opam_definition
   variables:
     package: ocplib-json-typed-browser
 
-<<<<<<< HEAD
 opam:61:tezos-accuser-002-PsYLVpVv:
-=======
-opam:66:tezos-accuser-002-PsYLVpVv:
->>>>>>> b2d20bb4
   <<: *opam_definition
   variables:
     package: tezos-accuser-002-PsYLVpVv
