--- conflicted
+++ resolved
@@ -207,11 +207,7 @@
   | Concat_string_pair :
       (string * (string * 'rest), string * 'rest) instr
   | Slice_string :
-<<<<<<< HEAD
-      (n num * (n num * (string * 'rest)), string * 'rest) instr
-=======
       (n num * (n num * (string * 'rest)), string option * 'rest) instr
->>>>>>> cf0818fe
   | String_size :
       (string * 'rest, n num * 'rest) instr
   (* bytes operations *)
@@ -220,11 +216,7 @@
   | Concat_bytes_pair :
       (MBytes.t * (MBytes.t * 'rest), MBytes.t * 'rest) instr
   | Slice_bytes :
-<<<<<<< HEAD
-      (n num * (n num * (MBytes.t * 'rest)), MBytes.t * 'rest) instr
-=======
       (n num * (n num * (MBytes.t * 'rest)), MBytes.t option * 'rest) instr
->>>>>>> cf0818fe
   | Bytes_size :
       (MBytes.t * 'rest, n num * 'rest) instr
   (* timestamp operations *)
