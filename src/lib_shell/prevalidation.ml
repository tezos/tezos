--- conflicted
+++ resolved
@@ -124,12 +124,8 @@
     ()
   >>=? fun state ->
   (* FIXME arbitrary value, to be customisable *)
-<<<<<<< HEAD
   let max_number_of_operations = 2000 in
-=======
-  let max_number_of_operations = 1000 in
   let new_operation_input = Lwt_watcher.create_input () in
->>>>>>> 1b4a40bf
   return (State { proto = (module Proto) ; state ;
                   max_number_of_operations ;
                   new_operation_input ;
