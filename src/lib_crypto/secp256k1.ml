--- conflicted
+++ resolved
@@ -83,11 +83,7 @@
   include Compare.Make(struct
       type nonrec t = t
       let compare a b =
-<<<<<<< HEAD
-        MBytes.compare (Key.buffer a) (Key.buffer b)
-=======
         MBytes.compare (to_bytes a) (to_bytes b)
->>>>>>> 00b80698
     end)
 
   include Helpers.MakeRaw(struct
@@ -197,11 +193,8 @@
 end
 
 type t = Sign.plain Sign.t
-<<<<<<< HEAD
-=======
 
 type watermark = MBytes.t
->>>>>>> 00b80698
 
 let name = "Secp256k1"
 let title = "A Secp256k1 signature"
@@ -267,18 +260,6 @@
 
 let pp ppf t = Format.fprintf ppf "%s" (to_b58check t)
 
-<<<<<<< HEAD
-let zero = of_bytes_exn (MBytes.init size '\000')
-
-let sign sk msg =
-  Sign.sign_exn context ~sk msg
-
-let check public_key signature msg =
-  Sign.verify_exn context ~pk:public_key ~msg ~signature
-
-let generate_key () =
-  let sk = Key.read_sk_exn context (Cstruct.to_bigarray (Tweetnacl.Rand.gen 32)) in
-=======
 let zero = of_bytes_exn (MBytes.make size '\000')
 
 let sign ?watermark sk msg =
@@ -301,7 +282,6 @@
 
 let generate_key ?(seed=Rand.generate 32) () =
   let sk = Key.read_sk_exn context seed in
->>>>>>> 00b80698
   let pk = Key.neuterize_exn context sk in
   let pkh = Public_key.hash pk in
   pkh, pk, sk