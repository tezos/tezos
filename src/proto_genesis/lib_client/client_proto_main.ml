--- conflicted
+++ resolved
@@ -27,11 +27,7 @@
 
 let protocol =
   Protocol_hash.of_b58check_exn
-<<<<<<< HEAD
-    "Ps6mwMrF2ER2s51cp9yYpjDcuzQjsc2yAz8bQsRgdaRxw4Fk95H"
-=======
     "ProtoGenesisGenesisGenesisGenesisGenesisGenesk612im"
->>>>>>> cf0818fe
 
 let bake cctxt ?(timestamp = Time.now ()) block command sk =
   let protocol_data = { command ; signature = Signature.zero } in
